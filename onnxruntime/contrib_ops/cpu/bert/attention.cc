// Copyright (c) Microsoft Corporation. All rights reserved.
// Licensed under the MIT License.

#include "attention.h"
#include "attention_helper.h"
#include "core/framework/tensorprotoutils.h"
#include "core/graph/onnx_protobuf.h"
#include "core/util/math.h"
#include "core/util/math_cpuonly.h"
#include "core/common/safeint.h"
#include "core/platform/threadpool.h"
#include "core/mlas/inc/mlas.h"

using onnxruntime::concurrency::ThreadPool;

namespace onnxruntime {
namespace contrib {
// These ops are internal-only, so register outside of onnx
#define REGISTER_KERNEL_TYPED(T)                                                                          \
  ONNX_OPERATOR_TYPED_KERNEL_EX(Attention, kMSDomain, 1, T, kCpuExecutionProvider,                        \
                                KernelDefBuilder().TypeConstraint("T", DataTypeImpl::GetTensorType<T>()), \
                                Attention<T>);

REGISTER_KERNEL_TYPED(float)

AttentionBase::AttentionBase(const OpKernelInfo& info) {
  int64_t num_heads = 0;
  ORT_ENFORCE(info.GetAttr("num_heads", &num_heads).IsOK() && num_heads > 0);
  num_heads_ = static_cast<int>(num_heads);
  is_unidirectional_ = info.GetAttrOrDefault<int64_t>("unidirectional", 0) == 1;
}

Status AttentionBase::CheckInputs(const Tensor* input,
                                  const Tensor* weights,
                                  const Tensor* bias,
                                  const Tensor* mask_index) const {
  // Input and output shapes:
  //   input       : (batch_size, sequence_length, hidden_size)
  //   weights     : (hidden_size, 3 * hidden_size)
  //   bias        : (3 * hidden_size)
  //   mask_index  : (batch_size) if presented

  const auto dims = input->Shape().GetDims();
  if (dims.size() != 3) {
    return ORT_MAKE_STATUS(ONNXRUNTIME, INVALID_ARGUMENT, "Input 0 is expected to have 3 dimensions, got ",
                           dims.size());
  }
  int batch_size = static_cast<int>(dims[0]);
  int hidden_size = static_cast<int>(dims[2]);
  if (hidden_size % num_heads_ != 0) {
    return ORT_MAKE_STATUS(ONNXRUNTIME, INVALID_ARGUMENT,
                           "Input 0 dimension 2 should be divisiable by value of the num_heads attribute.");
  }

  const auto weights_dims = weights->Shape().GetDims();
  if (weights_dims.size() != 2) {
    return ORT_MAKE_STATUS(ONNXRUNTIME, INVALID_ARGUMENT, "Input 1 is expected to have 2 dimensions, got ",
                           weights_dims.size());
  }
  if (weights_dims[0] != dims[2]) {
    return ORT_MAKE_STATUS(ONNXRUNTIME, INVALID_ARGUMENT,
                           "Input 1 dimension 0 should have same length as dimension 2 of input 0");
  }
  if (weights_dims[1] != 3 * weights_dims[0]) {
    return ORT_MAKE_STATUS(ONNXRUNTIME, INVALID_ARGUMENT, "Input 1 dimension 1 should be 3 times of dimension 0");
  }

  const auto bias_dims = bias->Shape().GetDims();
  if (bias_dims.size() != 1) {
    return ORT_MAKE_STATUS(ONNXRUNTIME, INVALID_ARGUMENT, "Input 2 is expected to have 1 dimension, got ",
                           bias_dims.size());
  }
  if (bias_dims[0] != weights_dims[1]) {
    return ORT_MAKE_STATUS(ONNXRUNTIME, INVALID_ARGUMENT,
                           "Input 2 dimension 0 should have same length as dimension 1 of input 1");
  }

  if (mask_index != nullptr) {  // mask_index is optional
    // unidirectional (like GPT2) does not need mask input. Here we do not allowed the input for unidirectional.
    if (is_unidirectional_) {
      return ORT_MAKE_STATUS(ONNXRUNTIME, INVALID_ARGUMENT, "Input 3 (mask_index) is not allowed for unidirectional");
    }

    const auto mask_dims = mask_index->Shape().GetDims();
    if (mask_dims.size() != 1) {
      return ORT_MAKE_STATUS(ONNXRUNTIME, INVALID_ARGUMENT, "Input 3 is expected to have 1 dimension, got ",
                             mask_dims.size());
    }
    if (static_cast<int>(mask_dims[0]) != batch_size) {
      return ORT_MAKE_STATUS(ONNXRUNTIME, INVALID_ARGUMENT, "Inputs 3 and 0 shall have same length at dimension 0");
    }
  }

  return Status::OK();
}

template <typename T>
Attention<T>::Attention(const OpKernelInfo& info) : OpKernel(info), AttentionBase(info) {
}

template <typename T>
Status Attention<T>::Compute(OpKernelContext* context) const {
  const Tensor* input = context->Input<Tensor>(0);
  const Tensor* weights = context->Input<Tensor>(1);
  const Tensor* bias = context->Input<Tensor>(2);
  const Tensor* mask_index = context->Input<Tensor>(3);
  ORT_RETURN_IF_ERROR(CheckInputs(input, weights, bias, mask_index));

  const auto& dims = input->Shape().GetDims();
  const int batch_size = static_cast<int>(dims[0]);
  const int sequence_length = static_cast<int>(dims[1]);
  const int hidden_size = static_cast<int>(dims[2]);
  const int head_size = hidden_size / num_heads_;

  TensorShape output_shape(dims);
  Tensor* output = context->Output(0, output_shape);

  // If the given batch of sequences is empty, stop processing right here
  if (output_shape.Size() == 0) {
    return Status::OK();
  }

  constexpr size_t element_size = sizeof(T);

  AllocatorPtr allocator;
  ORT_RETURN_IF_ERROR(context->GetTempSpaceAllocator(&allocator));

  auto* tp = context->GetOperatorThreadPool();
  // STEP.1: gemm_data(BS, 3NH) = input(BS, NH) x weights(NH, 3NH) + bias(3NH)
  auto gemm_data = allocator->Alloc(SafeInt<size_t>(batch_size) * sequence_length * 3 * hidden_size * element_size);
  BufferUniquePtr gemm_buffer(gemm_data, BufferDeleter(allocator));
  auto Q = reinterpret_cast<T*>(gemm_data);
  auto K = Q + batch_size * sequence_length * hidden_size;
  auto V = K + batch_size * sequence_length * hidden_size;

  T* QKV[3] = {Q, K, V};

  {
    const int loop_len = 3 * batch_size * num_heads_;
    const auto input_data = input->template Data<T>();
    const auto weights_data = weights->template Data<T>();
    const auto bias_data = bias->template Data<T>();

    const double cost =
        static_cast<double>(sequence_length) * static_cast<double>(head_size) * static_cast<double>(hidden_size);
    ThreadPool::TryParallelFor(tp, loop_len, cost, [&](std::ptrdiff_t begin, std::ptrdiff_t end) {
      for (std::ptrdiff_t i = begin; i != end; ++i) {
        const int batch_index = static_cast<int>((i / 3) / num_heads_);
        const int head_index = static_cast<int>((i / 3) % num_heads_);
        const int qkv_index = static_cast<int>(i % 3);

        int input_offset = batch_index * sequence_length * hidden_size;
        int weights_offset = qkv_index * hidden_size + head_index * head_size;
        T* qkv_dest = QKV[qkv_index];
        int qkv_offset = (batch_index * num_heads_ + head_index) * (sequence_length * head_size);

        // broadcast 3NH -> (3.B.N.S.H)
        const T* broadcast_data_src = bias_data + weights_offset;
        T* broadcast_data_dest = QKV[qkv_index] + qkv_offset;
        for (int seq_index = 0; seq_index < sequence_length; seq_index++) {
          memcpy(broadcast_data_dest, broadcast_data_src, head_size * sizeof(T));
          broadcast_data_dest += head_size;
        }

        //                   original           transposed            iteration
        // A: input          (BxSxNxH)          (B.)S x NH            S x NH
        // B: weights        (NxHx3xNxH)        NH  x (3.N.)H         NH x H
        // C: QKV[qkv_index] (3xBxNxSxH)        (3.B.N.)S x H         S x H

        math::GemmEx<float, ThreadPool>(CblasNoTrans,                   // TransA = no
                                        CblasNoTrans,                   // TransB = no
                                        sequence_length,                // M      = S
                                        head_size,                      // N      = H
                                        hidden_size,                    // K      = NH
                                        1.0f,                           // alpha
                                        input_data + input_offset,      // A
                                        hidden_size,                    // lda    = NH
                                        weights_data + weights_offset,  // B
                                        3 * hidden_size,                // ldb    = 3NH
                                        1.0f,                           // beta
                                        qkv_dest + qkv_offset,          // C
                                        head_size,                      // ldc
                                        nullptr                         // use single-thread
                                        );
      }
    });
  }

  // STEP.2: compute the attention score. It does 2 things:
  //         I. attention_probs(B, N, S, S) = 1/sqrt(H) x Q(B, N, S, H) x K'(B, N, S, H -> B, N, H, S) +
  //                                         1 x mask_data(B, N, S, S)
  //         II.attention_probs(B, N, S, S) = Softmax(attention_probs)
  size_t attention_probs_bytes = SafeInt<size_t>(batch_size) * num_heads_ * sequence_length * sequence_length * element_size;
  auto attention_probs = allocator->Alloc(attention_probs_bytes);
  BufferUniquePtr scratch_buffer(attention_probs, BufferDeleter(allocator));

  size_t mask_data_bytes = 0;
  if (mask_index != nullptr) {
    mask_data_bytes = SafeInt<size_t>(batch_size) * sequence_length * sequence_length * element_size;
  } else if (is_unidirectional_) {
    mask_data_bytes = SafeInt<size_t>(sequence_length) * sequence_length * element_size;
  }

<<<<<<< HEAD
  // STEP.3: P(B, N, S, S) = Softmax(scratch)
  // TODO: Perform "masked" softmax by accounting for provided masks (if any) to be on par with the
  // CUDA implementation which currently performs "masked" softmax whens masks are provided
  {
    const int N = batch_size * num_heads_ * sequence_length;
    const int D = sequence_length;

    if (std::is_same<T, float>::value) {
      float* x = reinterpret_cast<float*>(scratch_data);
      MlasComputeSoftmax(x, x, N, D, false, tp);
    } else {
      ThreadPool::TryParallelFor(tp, N, sequence_length * 2.0, [&](std::ptrdiff_t begin, std::ptrdiff_t end) {
        for (std::ptrdiff_t j = begin; j != end; ++j) {
          float* x = reinterpret_cast<T*>(scratch_data) + j * D;
          float* y = x;

          // e^x is represented as infinity if x is large enough, like 100.f.
          // Infinity divided by Infinity is a NAN. Thus, softmax gets a NAN if
          // one or more item are large enough. a math transform as below is
          // leveraged to get a stable softmax: e^xi/(e^x1 + ...e^xn) = e^(xi -
          // max) / (e^(x1 - max) + ... + e^(xn - max))
          float max = -std::numeric_limits<float>::infinity();
          for (int i = 0; i < D; i++) {
            if (max < x[i])
              max = x[i];
          }
          for (int i = 0; i < D; i++) {
            y[i] = expf(x[i] - max);
          }

          double sum = 0.0;

          for (int i = 0; i < D; i++) {
            sum += x[i];
          }

          // `sum` (which we are dividing by below) will never be 0 as long as there is atleast one element in the sequence
          // (i.e.) D > 0 (sequence_length > 0). If we reach this line of code, we have already ensured that
          // sequence_length > 0, when we check if the input tensor is non-empty
          // TODO: Account for cases where mask == 0 and sequence_length > 0 when "masked" softmax is eventually implemented
          // as sum will be zero in the case
          for (int i = 0; i < D; i++) {
            y[i] = x[i] / (float)sum;
          }
        }
      });
    }
=======
  void* mask_data = nullptr;
  if (mask_data_bytes > 0) {
    mask_data = allocator->Alloc(mask_data_bytes);
    memset(mask_data, 0, mask_data_bytes);
>>>>>>> 81101c9e
  }
  BufferUniquePtr mask_data_buffer(mask_data, BufferDeleter(allocator));

  const int32_t* mask_index_data = mask_index != nullptr ? mask_index->template Data<int32_t>() : nullptr;

  ComputeAttentionProbs<T>(static_cast<T*>(attention_probs), Q, K, mask_index_data, static_cast<T*>(mask_data),
                           batch_size, sequence_length, head_size, num_heads_, is_unidirectional_, tp);

  // STEP.3: compute the attentionScore * Value. It does: out_tmp(B, N, S, H) = attention_probs(B, N, S, S) x V(B, N, S, H)
  auto out_tmp_data =
      allocator->Alloc(SafeInt<size_t>(batch_size) * num_heads_ * sequence_length * head_size * element_size);
  BufferUniquePtr out_tmp_buffer(out_tmp_data, BufferDeleter(allocator));

  ComputeVxAttentionScore(output->template MutableData<T>(), static_cast<T*>(out_tmp_data), static_cast<T*>(attention_probs), V,
                          batch_size, sequence_length, head_size, num_heads_, hidden_size, tp);

  return Status::OK();
}

}  // namespace contrib
}  // namespace onnxruntime<|MERGE_RESOLUTION|>--- conflicted
+++ resolved
@@ -106,7 +106,7 @@
   const Tensor* mask_index = context->Input<Tensor>(3);
   ORT_RETURN_IF_ERROR(CheckInputs(input, weights, bias, mask_index));
 
-  const auto& dims = input->Shape().GetDims();
+  const auto dims = input->Shape().GetDims();
   const int batch_size = static_cast<int>(dims[0]);
   const int sequence_length = static_cast<int>(dims[1]);
   const int hidden_size = static_cast<int>(dims[2]);
@@ -114,11 +114,6 @@
 
   TensorShape output_shape(dims);
   Tensor* output = context->Output(0, output_shape);
-
-  // If the given batch of sequences is empty, stop processing right here
-  if (output_shape.Size() == 0) {
-    return Status::OK();
-  }
 
   constexpr size_t element_size = sizeof(T);
 
@@ -181,7 +176,7 @@
                                         qkv_dest + qkv_offset,          // C
                                         head_size,                      // ldc
                                         nullptr                         // use single-thread
-                                        );
+        );
       }
     });
   }
@@ -201,60 +196,10 @@
     mask_data_bytes = SafeInt<size_t>(sequence_length) * sequence_length * element_size;
   }
 
-<<<<<<< HEAD
-  // STEP.3: P(B, N, S, S) = Softmax(scratch)
-  // TODO: Perform "masked" softmax by accounting for provided masks (if any) to be on par with the
-  // CUDA implementation which currently performs "masked" softmax whens masks are provided
-  {
-    const int N = batch_size * num_heads_ * sequence_length;
-    const int D = sequence_length;
-
-    if (std::is_same<T, float>::value) {
-      float* x = reinterpret_cast<float*>(scratch_data);
-      MlasComputeSoftmax(x, x, N, D, false, tp);
-    } else {
-      ThreadPool::TryParallelFor(tp, N, sequence_length * 2.0, [&](std::ptrdiff_t begin, std::ptrdiff_t end) {
-        for (std::ptrdiff_t j = begin; j != end; ++j) {
-          float* x = reinterpret_cast<T*>(scratch_data) + j * D;
-          float* y = x;
-
-          // e^x is represented as infinity if x is large enough, like 100.f.
-          // Infinity divided by Infinity is a NAN. Thus, softmax gets a NAN if
-          // one or more item are large enough. a math transform as below is
-          // leveraged to get a stable softmax: e^xi/(e^x1 + ...e^xn) = e^(xi -
-          // max) / (e^(x1 - max) + ... + e^(xn - max))
-          float max = -std::numeric_limits<float>::infinity();
-          for (int i = 0; i < D; i++) {
-            if (max < x[i])
-              max = x[i];
-          }
-          for (int i = 0; i < D; i++) {
-            y[i] = expf(x[i] - max);
-          }
-
-          double sum = 0.0;
-
-          for (int i = 0; i < D; i++) {
-            sum += x[i];
-          }
-
-          // `sum` (which we are dividing by below) will never be 0 as long as there is atleast one element in the sequence
-          // (i.e.) D > 0 (sequence_length > 0). If we reach this line of code, we have already ensured that
-          // sequence_length > 0, when we check if the input tensor is non-empty
-          // TODO: Account for cases where mask == 0 and sequence_length > 0 when "masked" softmax is eventually implemented
-          // as sum will be zero in the case
-          for (int i = 0; i < D; i++) {
-            y[i] = x[i] / (float)sum;
-          }
-        }
-      });
-    }
-=======
   void* mask_data = nullptr;
   if (mask_data_bytes > 0) {
     mask_data = allocator->Alloc(mask_data_bytes);
     memset(mask_data, 0, mask_data_bytes);
->>>>>>> 81101c9e
   }
   BufferUniquePtr mask_data_buffer(mask_data, BufferDeleter(allocator));
 
